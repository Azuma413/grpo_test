--- conflicted
+++ resolved
@@ -1,213 +1,3 @@
-<<<<<<< HEAD
-from typing import Optional
-import torch
-import os
-
-from models.model_factory import ModelFactory, ModelConfig
-from trainer.online_trainer import OnlineGRPOTrainer
-from game.engine_interface import YaneuraOuEngineWrapper
-from utils.logging import setup_logging, log_training_config
-from utils.reward_functions import (
-    xmlcount_reward_func,
-    soft_format_reward_func,
-    strict_format_reward_func,
-    evaluation_reward_func,
-    soft_shogi_format_reward_func,
-    strict_shogi_format_reward_func,
-    DEFAULT_REWARD_WEIGHTS
-)
-from config import get_model_config, get_training_config
-from data_utils import SYSTEM_PROMPT
-from shogi_engine import YaneuraOuEngine
-
-def create_trainer(
-    model_config: ModelConfig,
-    system_prompt: str,
-    engine: YaneuraOuEngineWrapper,
-    learning_rate: float = 5e-6,
-    device: Optional[str] = None,
-) -> OnlineGRPOTrainer:
-    """Create and configure the trainer.
-    
-    Args:
-        model_config: Model configuration.
-        system_prompt: System prompt for the model.
-        engine: Shogi engine interface.
-        learning_rate: Learning rate for optimization.
-        device: Device to use for training.
-        
-    Returns:
-        OnlineGRPOTrainer: Configured trainer instance.
-    """
-    # Create model and tokenizer
-    model, tokenizer = ModelFactory.create_model(model_config)
-    
-    # Configure reward functions with weights
-    reward_funcs = [
-        xmlcount_reward_func,              # XML structure check
-        soft_format_reward_func,           # Basic format check
-        strict_format_reward_func,         # Strict format check
-        evaluation_reward_func,            # Engine evaluation reward
-        soft_shogi_format_reward_func,     # Basic shogi format check
-        strict_shogi_format_reward_func,   # Strict shogi format check
-    ]
-    
-    # Create trainer
-    trainer = OnlineGRPOTrainer(
-        model=model,
-        tokenizer=tokenizer,
-        engine=engine,
-        reward_funcs=reward_funcs,
-        system_prompt=system_prompt,
-        learning_rate=learning_rate,
-        device=device,
-        beta=0.1,  # KL divergence weight
-        num_generations=4,  # Number of candidates per move
-        max_completion_length=64,
-    )
-    
-    return trainer
-
-def train(
-    trainer: OnlineGRPOTrainer,
-    num_games: int,
-    logger,
-    save_path: Optional[str] = "grpo_saved_lora"
-):
-    """Train the model through self-play.
-    
-    Args:
-        trainer: The trainer instance.
-        num_games: Number of games to play.
-        logger: Logger instance for metrics.
-        save_path: Path to save model weights (optional).
-    """
-    for game_idx in range(num_games):
-        try:
-            game_reward, moves = trainer.train_game()
-            logger.log({
-                "game": game_idx,
-                "game_reward": game_reward,
-                "num_moves": len(moves)
-            })
-        except Exception as e:
-            print(f"Error in game {game_idx}: {e}")
-            continue
-    
-    if save_path:
-        ModelFactory.save_model(trainer.model, trainer.tokenizer, save_path)
-
-def test_model(
-    model_config: ModelConfig,
-    question: str,
-    use_lora: bool = False,
-    lora_path: Optional[str] = "grpo_saved_lora"
-):
-    """Test the model on a given question.
-    
-    Args:
-        model_config: Model configuration.
-        question: Input question/position.
-        use_lora: Whether to use trained LoRA weights.
-        lora_path: Path to LoRA weights if use_lora is True.
-    """
-    # Create base model and tokenizer
-    model, tokenizer = ModelFactory.create_model(model_config)
-    
-    # Apply LoRA weights if requested
-    if use_lora:
-        text = tokenizer.apply_chat_template([
-            {"role": "system", "content": SYSTEM_PROMPT},
-            {"role": "user", "content": question},
-        ], tokenize=False, add_generation_prompt=True)
-        lora_request = model.load_lora(lora_path)
-    else:
-        text = tokenizer.apply_chat_template([
-            {"role": "user", "content": question},
-        ], tokenize=False, add_generation_prompt=True)
-        lora_request = None
-
-    # Generate response
-    sampling_params = ModelFactory.get_sampling_params()
-    output = model.fast_generate(
-        [text] if not use_lora else text,
-        sampling_params=sampling_params,
-        lora_request=lora_request,
-    )[0].outputs[0].text
-
-    print(f"{'With LoRA:' if use_lora else 'Without LoRA:'}")
-    print(output)
-    print("-" * 50)
-
-def main():
-    # Debug: Print environment variables
-    print("Debug: CUDA Environment Variables")
-    for key, value in os.environ.items():
-        if "CUDA" in key or "VLLM" in key:
-            print(f"{key}: {value}")
-    
-    # Get configurations
-    model_config = get_model_config()
-    print("\nDebug: Model Config")
-    print(f"GPU Memory Utilization: {model_config['gpu_memory_utilization']}")
-    training_config = get_training_config(lora_rank=model_config["lora_rank"])
-    
-    # Log configurations separately
-    config = log_training_config({
-        "model_config": model_config,
-        "training_config": training_config.__dict__,
-    })
-    
-    # Initialize logger
-    logger = setup_logging(
-        project_name="grpo-online-training",
-        config=config,
-    )
-    
-    # Initialize engine
-    engine = YaneuraOuEngine()
-    if not engine.start():
-        raise RuntimeError("Failed to start YaneuraOu engine")
-    engine_wrapper = YaneuraOuEngineWrapper(engine.process)
-    
-    try:
-        # Create and train model
-        trainer = create_trainer(
-            model_config=ModelConfig(**model_config),
-            system_prompt=SYSTEM_PROMPT,
-            engine=engine_wrapper,
-            learning_rate=training_config.learning_rate,
-        )
-        
-        train(
-            trainer=trainer,
-            num_games=training_config.max_steps,
-            logger=logger,
-        )
-        
-        # Test example
-        test_question = """
-| 9 | 8 | 7 | 6 | 5 | 4 | 3 | 2 | 1 |
-|---|---|---|---|---|---|---|---|---|
-| 香 | 桂 | 銀 | 金 | 玉 | 金 | 銀 | 桂 | 香 |
-| 　 | 飛 | 　 | 　 | 　 | 　 | 　 | 角 | 　 |
-| 歩 | 歩 | 歩 | 歩 | 歩 | 歩 | 歩 | 歩 | 歩 |
-| 　 | 　 | 　 | 　 | 　 | 　 | 　 | 　 | 　 |
-| 　 | 　 | 　 | 　 | 　 | 　 | 　 | 　 | 　 |
-| 　 | 　 | 　 | 　 | 　 | 　 | 　 | 　 | 　 |
-| 歩 | 歩 | 歩 | 歩 | 歩 | 歩 | 歩 | 歩 | 歩 |
-| 　 | 角 | 　 | 　 | 　 | 　 | 　 | 飛 | 　 |
-| 香 | 桂 | 銀 | 金 | 玉 | 金 | 銀 | 桂 | 香 |
-
-持ち駒：なし
-"""
-        test_model(ModelConfig(**model_config), test_question, use_lora=False)
-        test_model(ModelConfig(**model_config), test_question, use_lora=True)
-        
-    finally:
-        logger.finish()
-        engine_wrapper.close()
-=======
 """
 Main script for GRPO-based shogi model training.
 """
@@ -309,7 +99,6 @@
         # Cleanup
         engine.close()
         wandb.finish()
->>>>>>> 248b87a6
 
 if __name__ == "__main__":
     main()